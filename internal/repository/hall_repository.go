// Package repository holds data access logic for domain entities. This file defines
// the Hall model and related repository methods. A Hall represents a screening room
// within a cinema. Sensitive fields such as OwnerID, CreatedAt and UpdatedAt
// should not be exposed via public API responses.
package repository

import (
	"context"      // context is used to manage deadlines and cancellation
	"database/sql" // sql provides DB primitives
	"errors"       // errors package allows sentinel error definitions
)

// Hall represents a screening hall within a cinema. Each hall belongs to
// a cinema and an owner. SeatRows and SeatCols describe the seat layout.
type Hall struct {
	ID          uint64         // ID is the primary key of the hall
	OwnerID     uint64         // OwnerID references the owning user's ID
	CinemaID    *uint64        // CinemaID references the parent cinema; nullable for backward compatibility
	Name        string         // Name is a human readable label for the hall
	Description sql.NullString // Description is optional text about the hall
	SeatRows    sql.NullInt32  // SeatRows indicates how many seating rows exist; nullable
	SeatCols    sql.NullInt32  // SeatCols indicates how many seats per row; nullable
	IsActive    bool           // IsActive flag indicates if the hall is currently in use
	CreatedAt   string         // CreatedAt stores creation timestamp
	UpdatedAt   string         // UpdatedAt stores last update timestamp
}

// ErrHallNotFound is returned when a hall lookup fails.
var ErrHallNotFound = errors.New("hall not found")
// ErrHallConflict is returned when another hall with identical attributes exists.
var ErrHallConflict = errors.New("hall already exists with identical attributes")

// HallRepo provides methods to create and retrieve halls.  It embeds a
// database handle to perform queries and commands.
type HallRepo struct {
	db *sql.DB // db is the underlying database connection
}

// NewHallRepo constructs a HallRepo with the given DB handle.
func NewHallRepo(db *sql.DB) *HallRepo {
	return &HallRepo{db: db}
}

// Create inserts a new hall into the database.  The hall must have
// OwnerID and Name set.  CinemaID, Rows and Cols may be nil to support
// old behaviour but should be provided for new halls.  After the insert
// the ID field of the hall will be set.  A subsequent SELECT will run
// to populate timestamp and status fields so the returned object is
// fully populated.
func (r *HallRepo) Create(ctx context.Context, h *Hall) error {
	const qInsert = `INSERT INTO halls (owner_id, cinema_id, name, description, seat_rows, seat_cols)
	                 VALUES (?, ?, ?, ?, ?, ?)`
	res, err := r.db.ExecContext(ctx, qInsert, h.OwnerID, h.CinemaID, h.Name, h.Description, h.SeatRows, h.SeatCols)
	if err != nil {
		return err
	}
	id, err := res.LastInsertId()
	if err != nil {
		return err
	}
	h.ID = uint64(id)

    // Perform a follow‑up SELECT to populate computed fields (is_active, created_at, updated_at).
    const qSelect = `SELECT id, owner_id, cinema_id, name, description, seat_rows, seat_cols, is_active, created_at, updated_at
                     FROM halls WHERE id = ?`
    if err := r.db.QueryRowContext(ctx, qSelect, h.ID).Scan(&h.ID, &h.OwnerID, &h.CinemaID, &h.Name, &h.Description, &h.SeatRows, &h.SeatCols, &h.IsActive, &h.CreatedAt, &h.UpdatedAt); err != nil {
        return err
    }
    return nil
}

// GetByID retrieves a hall by its ID regardless of owner.  It returns
// ErrHallNotFound when no row is found.  Rows and Cols may come back
// NULL and are represented using sql.NullInt32.
func (r *HallRepo) GetByID(ctx context.Context, id uint64) (*Hall, error) {
	const q = `SELECT id, owner_id, cinema_id, name, description, seat_rows, seat_cols, is_active, created_at, updated_at FROM halls WHERE id = ?`
	var h Hall
	// Perform the query and scan results into the hall struct fields.
	err := r.db.QueryRowContext(ctx, q, id).Scan(&h.ID, &h.OwnerID, &h.CinemaID, &h.Name, &h.Description, &h.SeatRows, &h.SeatCols, &h.IsActive, &h.CreatedAt, &h.UpdatedAt)
	if err != nil {
		if errors.Is(err, sql.ErrNoRows) {
			return nil, ErrHallNotFound
		}
		return nil, err
	}
	return &h, nil
}

// GetByIDAndOwner retrieves a hall but only if it belongs to the given
// owner.  This helper is used to enforce resource ownership.  If no
// matching hall is found, ErrHallNotFound is returned.
func (r *HallRepo) GetByIDAndOwner(ctx context.Context, id, ownerID uint64) (*Hall, error) {
	const q = `SELECT id, owner_id, cinema_id, name, description, seat_rows, seat_cols, is_active, created_at, updated_at FROM halls WHERE id = ? AND owner_id = ?`
	var h Hall
	err := r.db.QueryRowContext(ctx, q, id, ownerID).Scan(&h.ID, &h.OwnerID, &h.CinemaID, &h.Name, &h.Description, &h.SeatRows, &h.SeatCols, &h.IsActive, &h.CreatedAt, &h.UpdatedAt)
	if err != nil {
		if errors.Is(err, sql.ErrNoRows) {
			return nil, ErrHallNotFound
		}
		return nil, err
	}
	return &h, nil
}

// ListByCinemaAndOwner returns all halls inside a cinema for the owner.
// Useful for GET /v1/cinemas/:cinema_id/halls.
func (r *HallRepo) ListByCinemaAndOwner(ctx context.Context, cinemaID, ownerID uint64) ([]*Hall, error) {
	const q = `SELECT id, owner_id, cinema_id, name, description, seat_rows, seat_cols, is_active, created_at, updated_at
               FROM halls
               WHERE cinema_id = ? AND owner_id = ?
               ORDER BY id`
	rows, err := r.db.QueryContext(ctx, q, cinemaID, ownerID)
	if err != nil {
		return nil, err
	}
	defer rows.Close()

	var out []*Hall
	for rows.Next() {
		h := new(Hall)
		if err := rows.Scan(&h.ID, &h.OwnerID, &h.CinemaID, &h.Name, &h.Description, &h.SeatRows, &h.SeatCols, &h.IsActive, &h.CreatedAt, &h.UpdatedAt); err != nil {
			return nil, err
		}
		out = append(out, h)
	}
	if err := rows.Err(); err != nil {
		return nil, err
	}
	return out, nil
}

// ListByCinema returns all halls inside a cinema regardless of owner. It is used
// by public browse endpoints to show available halls to unauthenticated users.
func (r *HallRepo) ListByCinema(ctx context.Context, cinemaID uint64) ([]*Hall, error) {
    const q = `SELECT id, owner_id, cinema_id, name, description, seat_rows, seat_cols, is_active, created_at, updated_at
               FROM halls
               WHERE cinema_id = ?
               ORDER BY id`
    rows, err := r.db.QueryContext(ctx, q, cinemaID)
    if err != nil {
        return nil, err
    }
    defer rows.Close()
    var out []*Hall
    for rows.Next() {
        h := new(Hall)
        if err := rows.Scan(&h.ID, &h.OwnerID, &h.CinemaID, &h.Name, &h.Description,
            &h.SeatRows, &h.SeatCols, &h.IsActive, &h.CreatedAt, &h.UpdatedAt); err != nil {
            return nil, err
        }
        out = append(out, h)
    }
    if err := rows.Err(); err != nil {
        return nil, err
    }
    return out, nil
}

// UpdateByIDAndOwner updates hall fields (name/description/seat_rows/seat_cols)
// if the hall belongs to the given owner.  Returns sql.ErrNoRows when not found.
func (r *HallRepo) UpdateByIDAndOwner(ctx context.Context, h *Hall) error {
    // Before updating, ensure there is no other hall with identical attributes.
    ok, err := r.ExistsExact(ctx, h.OwnerID, h.CinemaID, h.Name, h.Description, h.SeatRows, h.SeatCols, &h.ID)
    if err != nil {
        return err
    }
    if ok {
        return ErrHallConflict
    }
    const q = `UPDATE halls
               SET name = ?, description = ?, seat_rows = ?, seat_cols = ?, updated_at = CURRENT_TIMESTAMP
               WHERE id = ? AND owner_id = ?`
    res, err := r.db.ExecContext(ctx, q,
        h.Name, h.Description, h.SeatRows, h.SeatCols, h.ID, h.OwnerID,
    )
    if err != nil {
        return err
    }
    if n, _ := res.RowsAffected(); n == 0 {
        return sql.ErrNoRows
    }
    return nil
}

// ExistsExact returns true if a hall already exists for the given owner and cinema
// with exactly the same name, description, seatRows and seatCols.  The excludeID
// parameter, when non-nil, excludes that particular hall from the comparison.
func (r *HallRepo) ExistsExact(
    ctx context.Context,
    ownerID uint64,
    cinemaID *uint64,
    name string,
    description sql.NullString,
    seatRows sql.NullInt32,
    seatCols sql.NullInt32,
    excludeID *uint64,
) (bool, error) {
    // Build the query dynamically to account for nullable fields.
    q := `SELECT 1 FROM halls WHERE owner_id = ?`
    args := []any{ownerID}

    if cinemaID == nil {
        q += " AND cinema_id IS NULL"
    } else {
        q += " AND cinema_id = ?"
        args = append(args, *cinemaID)
    }

    q += " AND name = ?"
    args = append(args, name)

    if description.Valid {
        q += " AND description = ?"
        args = append(args, description)
    } else {
        q += " AND description IS NULL"
    }

    if seatRows.Valid {
        q += " AND seat_rows = ?"
        args = append(args, seatRows)
    } else {
        q += " AND seat_rows IS NULL"
    }

    if seatCols.Valid {
        q += " AND seat_cols = ?"
        args = append(args, seatCols)
    } else {
        q += " AND seat_cols IS NULL"
    }

    if excludeID != nil {
        q += " AND id <> ?"
        args = append(args, *excludeID)
    }

    q += " LIMIT 1"

    var tmp int
    err := r.db.QueryRowContext(ctx, q, args...).Scan(&tmp)
    if err != nil {
        if err == sql.ErrNoRows {
            return false, nil
        }
        return false, err
    }
    return true, nil
<<<<<<< HEAD
=======
}

// DeleteByIDAndOwner removes a hall and all dependent records including seats,
// shows, show seats, reservations and reservation seats. The hall must belong
// to the provided owner; otherwise ErrForbidden is returned. If the hall
// does not exist, sql.ErrNoRows is returned. The deletion is executed within
// a single transaction to ensure data consistency.
func (r *HallRepo) DeleteByIDAndOwner(ctx context.Context, id, ownerID uint64) error {
    tx, err := r.db.BeginTx(ctx, nil)
    if err != nil {
        return err
    }
    defer func() {
        if err != nil {
            _ = tx.Rollback()
        } else {
            _ = tx.Commit()
        }
    }()
    // Check hall existence and ownership
    var dbOwnerID uint64
    err = tx.QueryRowContext(ctx, `SELECT owner_id FROM halls WHERE id = ?`, id).Scan(&dbOwnerID)
    if err != nil {
        if errors.Is(err, sql.ErrNoRows) {
            return sql.ErrNoRows
        }
        return err
    }
    if dbOwnerID != ownerID {
        return ErrForbidden
    }
    // Remove reservation seats for shows in this hall
    // Delete depends on reservation_seats referencing reservations and shows; we must remove these first.
    if _, err = tx.ExecContext(ctx,
        `DELETE rs FROM reservation_seats rs
         JOIN shows sh ON sh.id = rs.show_id
         WHERE sh.hall_id = ?`, id);
    err != nil {
        return err
    }
    // Remove reservations for shows in this hall
    if _, err = tx.ExecContext(ctx,
        `DELETE r FROM reservations r
         JOIN shows sh ON sh.id = r.show_id
         WHERE sh.hall_id = ?`, id);
    err != nil {
        return err
    }
    // Remove show seats for shows in this hall
    if _, err = tx.ExecContext(ctx,
        `DELETE ss FROM show_seats ss
         JOIN shows sh ON sh.id = ss.show_id
         WHERE sh.hall_id = ?`, id);
    err != nil {
        return err
    }
    // Remove shows in this hall
    if _, err = tx.ExecContext(ctx, `DELETE FROM shows WHERE hall_id = ?`, id); err != nil {
        return err
    }
    // Remove seats in this hall
    if _, err = tx.ExecContext(ctx, `DELETE FROM seats WHERE hall_id = ?`, id); err != nil {
        return err
    }
    // Finally delete the hall
    if _, err = tx.ExecContext(ctx, `DELETE FROM halls WHERE id = ?`, id); err != nil {
        return err
    }
    return nil
>>>>>>> e054e38e
}<|MERGE_RESOLUTION|>--- conflicted
+++ resolved
@@ -246,8 +246,6 @@
         return false, err
     }
     return true, nil
-<<<<<<< HEAD
-=======
 }
 
 // DeleteByIDAndOwner removes a hall and all dependent records including seats,
@@ -317,5 +315,4 @@
         return err
     }
     return nil
->>>>>>> e054e38e
 }